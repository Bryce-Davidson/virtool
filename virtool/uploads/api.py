--- conflicted
+++ resolved
@@ -1,12 +1,9 @@
-<<<<<<< HEAD
-=======
 import asyncio
->>>>>>> 5591ed62
 import logging
 import os
 
 import aiofiles
-import aiohttp.web_response
+import aiohttp.web
 from cerberus import Validator
 
 import virtool.db.utils
@@ -16,7 +13,7 @@
 import virtool.utils
 from virtool.api.response import invalid_query, json_response, not_found
 
-logger = logging.getLogger(__name__)
+logger = logging.getLogger("uploads")
 
 CHUNK_SIZE = 4096
 
@@ -27,7 +24,6 @@
     "subtraction"
 ]
 
-logger = logging.getLogger("uploads")
 
 routes = virtool.http.routes.Routes()
 
@@ -85,21 +81,15 @@
 
     file_id = document["id"]
 
-<<<<<<< HEAD
-    size = await naive_writer(req, file_id)
+    try:
+        size = await naive_writer(req, file_id)
 
-    await db.files.update_one({"_id": file_id}, {
-        "$set": {
-            "size": size,
-            "ready": True
-        }
-    })
-=======
-    try:
-        await naive_writer(req, file_id)
-
-        await virtool.uploads.db.finish_upload(req.app, file_id)
->>>>>>> 5591ed62
+        await db.files.update_one({"_id": file_id}, {
+            "$set": {
+                "size": size,
+                "ready": True
+            }
+        })
 
         logger.debug(f"Upload succeeded: {file_id}")
 
@@ -118,7 +108,7 @@
             file_id
         )
 
-        return aiohttp.web_response.Response(status=499)
+        return aiohttp.web.Response(status=499)
 
 
 @routes.post("/upload/samples/{sample_id}/files/{suffix}")
