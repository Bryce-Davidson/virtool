--- conflicted
+++ resolved
@@ -1,12 +1,8 @@
 import React from "react";
 import { connect } from "react-redux";
 import styled from "styled-components";
-<<<<<<< HEAD
 import { Icon, Box } from "../../base";
-=======
 import { pushState } from "../../app/actions";
-import { Icon, Panel } from "../../base";
->>>>>>> b0c9a674
 import Install from "./Install";
 import ReleasesList from "./List";
 
