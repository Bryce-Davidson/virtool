--- conflicted
+++ resolved
@@ -44,11 +44,7 @@
 };
 
 export const ReferenceManage = ({ detail }) => {
-<<<<<<< HEAD
-    const { id, cloned_from, contributors, description, latest_build, organism, remotes_from } = detail;
-=======
     const { id, cloned_from, contributors, description, latest_build, organism, remotes_from, data_type } = detail;
->>>>>>> d975317f
 
     let remote;
     let clone;
