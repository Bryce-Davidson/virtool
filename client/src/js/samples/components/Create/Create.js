--- conflicted
+++ resolved
@@ -1,16 +1,8 @@
-<<<<<<< HEAD
 import { filter, get, map } from "lodash-es";
-=======
-import { filter, get, map, replace, split } from "lodash-es";
->>>>>>> 96498ad5
 import React from "react";
 import { Col, ControlLabel, InputGroup, Modal, Row } from "react-bootstrap";
 import { connect } from "react-redux";
 import { pushState } from "../../../app/actions";
-<<<<<<< HEAD
-
-=======
->>>>>>> 96498ad5
 import { Button, Icon, InputError, LoadingPlaceholder, SaveButton } from "../../../base";
 import { clearError } from "../../../errors/actions";
 import { listSubtractionIds } from "../../../subtraction/actions";
