--- conflicted
+++ resolved
@@ -1,14 +1,7 @@
 import { keys, map, reject } from "lodash-es";
-<<<<<<< HEAD
-import PropTypes from "prop-types";
-import React from "react";
-import { Col, Row } from "react-bootstrap";
-import { Label, LinkBox } from "../../base";
-=======
 import styled from "styled-components";
 
 import { Label, ListGroupItem } from "../../base";
->>>>>>> cde7e704
 
 const StyledChange = styled(ListGroupItem)`
     display: flex;
@@ -51,21 +44,6 @@
     ));
 
     return (
-<<<<<<< HEAD
-        <LinkBox to={`/hmm/${id}`}>
-            <Row>
-                <Col xs={2}>
-                    <strong>{cluster}</strong>
-                </Col>
-                <Col xs={5}>{names[0]}</Col>
-                <Col xs={5}>
-                    <div className="pull-right">
-                        {labelComponents} {filteredFamilies.length > 3 ? "..." : null}
-                    </div>
-                </Col>
-            </Row>
-        </LinkBox>
-=======
         <LinkContainer to={`/hmm/${id}`}>
             <StyledChange>
                 <span>
@@ -79,7 +57,6 @@
                 </NameTag>
             </StyledChange>
         </LinkContainer>
->>>>>>> cde7e704
     );
 }
 
